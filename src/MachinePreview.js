--- conflicted
+++ resolved
@@ -80,17 +80,6 @@
     this.lineTo_mm(context, Vertex((this.props.min_x - this.props.max_x)/2.0, (this.props.min_y - this.props.max_y)/2.0))
     context.stroke();
 
-<<<<<<< HEAD
-    // Draw the vertices
-    context.beginPath();
-    context.lineWidth = this.mmToPixelsScale();
-    context.strokeStyle = "green";
-    if (this.props.vertices.length !== 0) {
-      this.moveTo_mm(context, this.props.vertices[0]);
-    }
-    for (var i=0; i<this.props.vertices.length; i++) {
-      this.lineTo_mm(context, this.props.vertices[i]);
-=======
     if (this.props.vertices && this.props.vertices.length > 0) {
 
       // Draw the start and end points
@@ -114,7 +103,6 @@
         this.lineTo_mm(context, this.props.vertices[i]);
       }
       context.stroke();
->>>>>>> 776d7900
     }
 
     context.restore();
