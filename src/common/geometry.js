import Victor from 'victor'
import { roundP } from './util'

// convert degrees to radians
export const degToRad = (deg) => {
  return deg / 180.0 * Math.PI
}

// convert radians to degrees
export const radToDeg = (rad) => {
  return rad * 180.0 / Math.PI
}

export const distance = (v1, v2) => {
  return Math.sqrt(Math.pow(v1.x - v2.x, 2.0) + Math.pow(v1.y - v2.y, 2.0))
}

// calculate the coterminal angle (0..2*PI) of a given angle
export const coterminal = (angle) => {
  return angle - Math.floor(angle / (Math.PI * 2)) * Math.PI * 2
}

export const angle = (point) => {
  return Math.atan2(point.y, point.x)
}

// returns whether a point is on the segment defined by start and end
export const onSegment = (start, end, point) => {
  return start.distance(point) + end.distance(point) - start.distance(end) < 0.001
}

export const slope = (v1, v2) => {
  let d = v2.x - v1.x
  let n = v2.y - v1.y
  return d === 0 ? undefined : n / d
}

// computes a bounding box from a set of points.
export const findBounds = (vertices) => {
  let n = vertices.length

  if (n === 0) {
    return []
  }

  let loX = vertices[0].x
  let hiX = vertices[0].x
  let loY = vertices[0].y
  let hiY = vertices[0].y

  for(let i=1; i<n; ++i) {
    let p = vertices[i]
    loX = Math.min(loX, p.x)
    hiX = Math.max(hiX, p.x)
    loY = Math.min(loY, p.y)
    hiY = Math.max(hiY, p.y)
  }

  return [new Victor(loX, loY), new Victor(hiX, hiY)]
}

// resizes each vertex in a list to the specified dimensions. Will not stretch the shape.
export const resizeVertices = (vertices, sizeX, sizeY) => {
  let size = Math.max(sizeX, sizeY)
  let bounds = findBounds(vertices)
  let curveSize = Math.max(bounds[1].y - bounds[0].y, bounds[1].x - bounds[0].x)
  let scale = size/curveSize

  let scaledBounds = [bounds[0].multiply({x: scale, y: scale}), bounds[1].multiply({x: scale, y: scale})]
  let deltaX = scaledBounds[1].x - (scaledBounds[1].x - scaledBounds[0].x)/2
  let deltaY = scaledBounds[1].y - (scaledBounds[1].y - scaledBounds[0].y)/2

  return vertices.map(vertex => vertex.clone().multiply({x: scale, y: scale}).add({x: -deltaX, y: -deltaY}))
}

// returns a vertex with x and y rounded to p number of digits
export const vertexRoundP = (v, p) => {
  return new Victor(roundP(v.x, p), roundP(v.y, p))
}

// Transform functions
export const rotate = (vertex, angleDeg) => {
  const angle = Math.PI / 180.0 * angleDeg
  return new Victor(
   vertex.x * Math.cos(angle) - vertex.y * Math.sin(angle),
   vertex.x * Math.sin(angle) + vertex.y * Math.cos(angle)
  )
}

export const scale = (vertex, pctX, pctY) => {
  const scaleX = pctX / 100.0
  if (pctY === undefined) pctY = pctX
  const scaleY = pctY / 100.0

  return new Victor(
    vertex.x * scaleX,
    vertex.y * scaleY
  )
}

export const offset = (vertex, offsetX, offsetY) => {
  return new Victor(
    vertex.x + offsetX,
    vertex.y + offsetY
  )
}

// given a set of vertices and a slider value, returns the indices of the
// start and end vertices representing a preview slider moving through them.
export const getSliderBounds = (vertices, sliderValue) => {
  const slideSize = 2.0
  const beginFraction = sliderValue / 100.0
  const endFraction = (slideSize + sliderValue) / 100.0
  let start = Math.round(vertices.length * beginFraction)
  let end = Math.round(vertices.length * endFraction) - 1

  if (start === end) {
    if (start > 1) start = start - 2
  } else if (start === end - 1) {
    if (start > 0) start = start - 1
  }

  if (end >= vertices.length) {
    end = vertices.length - 1
  }

  return { start: start, end: end }
}

// returns an array of points drawing a circle of a given radius
export const circle = (radius=1, start=0) => {
  let points = []

  for (let i=start; i<=128+start; i++) {
    let angle = Math.PI * 2.0 / 128.0 * i
    points.push(new Victor(Math.cos(angle)*radius, Math.sin(angle)*radius))
  }

  return points
}

// Subsample lines into smaller line segments
export const subsample = (vertices, maxLength) => {
  let subsampledVertices = []
  let previous = undefined
  let next

  for (next = 0; next < vertices.length; next++) {
    if (previous !== undefined) {
      const start = Victor.fromObject(vertices[previous])
      const end = Victor.fromObject(vertices[next])

      const delta = end.clone().subtract(start)
      const deltaSegment = end.clone().subtract(start).normalize().multiply(Victor(maxLength, maxLength))

      // This loads up (start, end].
      for (let step = 0; step < (delta.magnitude() / maxLength) ; step++) {
        subsampledVertices.push(
          new Victor(start.x + step * deltaSegment.x,
                     start.y + step * deltaSegment.y))
      }

    }
    previous = next
  }

  // Add in the end
  if (previous !== undefined) {
    subsampledVertices.push(vertices[vertices.length - 1])
  }

  return subsampledVertices
}

// Convert x,y vertices to theta, rho vertices
export const toThetaRho = (subsampledVertices, maxRadius, rhoMax) => {

  let vertices = []
  let previousTheta = 0
  let previousRawTheta = 0

  // Normalize the radius
  if (rhoMax < 0) { rhoMax = 0.1 }
  if ( rhoMax > 1) { rhoMax = 1.0 }

  for (let next = 0; next < subsampledVertices.length; ++next) {

<<<<<<< HEAD
    const rho = (Victor.fromObject(subsampledVertices[next]).magnitude() / maxRadius) * rhoMax
=======
    let rho = (Victor.fromObject(subsampledVertices[next]).magnitude() / maxRadius) * rhoMax
    rho = Math.min(rho, rhoMax)
>>>>>>> c407613e

    // What is the basic theta for this point?
    let rawTheta = Math.atan2(subsampledVertices[next].x,
                              subsampledVertices[next].y)
    // Convert to [0, 2pi]
    rawTheta = (rawTheta + 2.0 * Math.PI) % (2.0 * Math.PI)

    // Compute the difference to the last point.
    let deltaTheta = rawTheta - previousRawTheta

    // Convert to [-pi,pi]
    if (deltaTheta < -Math.PI) {
      deltaTheta += 2.0 * Math.PI
    }
    if (deltaTheta > Math.PI) {
      deltaTheta -= 2.0 * Math.PI
    }

    const theta = previousTheta + deltaTheta

    previousRawTheta = rawTheta
    previousTheta = theta
    vertices.push(new Victor(theta, rho))
  }

  return vertices
<<<<<<< HEAD
}

// Convert theta, rho vertices to goofy x, y, which really represent scara angles.
export const toScaraGcode = (vertices, unitsPerCircle) => {
  return vertices.map( thetaRho => {
    const theta = thetaRho.x
    const rho = thetaRho.y
    const m1 = theta + Math.acos(rho)
    const m2 = theta - Math.acos(rho)
    const x = unitsPerCircle * m1 / (2*Math.PI)
    const y = unitsPerCircle * m2 / (2*Math.PI)
    return new Victor(x,y)
  })
=======
>>>>>>> c407613e
}<|MERGE_RESOLUTION|>--- conflicted
+++ resolved
@@ -185,12 +185,8 @@
 
   for (let next = 0; next < subsampledVertices.length; ++next) {
 
-<<<<<<< HEAD
-    const rho = (Victor.fromObject(subsampledVertices[next]).magnitude() / maxRadius) * rhoMax
-=======
     let rho = (Victor.fromObject(subsampledVertices[next]).magnitude() / maxRadius) * rhoMax
     rho = Math.min(rho, rhoMax)
->>>>>>> c407613e
 
     // What is the basic theta for this point?
     let rawTheta = Math.atan2(subsampledVertices[next].x,
@@ -217,7 +213,6 @@
   }
 
   return vertices
-<<<<<<< HEAD
 }
 
 // Convert theta, rho vertices to goofy x, y, which really represent scara angles.
@@ -231,6 +226,4 @@
     const y = unitsPerCircle * m2 / (2*Math.PI)
     return new Victor(x,y)
   })
-=======
->>>>>>> c407613e
 }