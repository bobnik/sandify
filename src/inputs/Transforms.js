--- conflicted
+++ resolved
@@ -11,12 +11,9 @@
 } from 'react-bootstrap'
 import './Transforms.css'
 import Vicious1Vertices from './Vicious1Vertices';
-import {
-  Font2
-} from './Fonts';
+import { Font2 } from './Fonts';
 import { Vertex } from '../Geometry';
 import { connect } from 'react-redux'
-<<<<<<< HEAD
 
 // Transform actions
 export const addShape = ( shape ) => {
@@ -60,6 +57,13 @@
   };
 }
 
+export const setShapeInputText = ( text ) => {
+  return {
+    type: 'SET_SHAPE_INPUT_TEXT',
+    value: text,
+  };
+}
+
 export const setShapeSize = ( size ) => {
   return {
     type: 'SET_SHAPE_SIZE',
@@ -146,25 +150,6 @@
     value: value,
   };
 }
-=======
-import {
-  addShape,
-  setLoops,
-  setShape,
-  setShapePolygonSides,
-  setShapeStarPoints,
-  setShapeStarRatio,
-  setShapeCircleLobes,
-  setShapeInputText,
-  setShapeSize,
-  setShapeOffsetX,
-  setShapeOffsetY,
-  setGrow,
-  setSpin,
-  toggleGrow,
-  toggleSpin,
-} from '../reducers/Index.js';
->>>>>>> b026ad95
 
 class Shape extends Component {
 
@@ -216,28 +201,16 @@
 
 const shapeListProps = (state, ownProps) => {
   return {
-<<<<<<< HEAD
     shapes: state.shapes.shapes,
     polygonSides: state.shapes.polygonSides,
     starPoints:   state.shapes.starPoints,
     starRatio:    state.shapes.starRatio,
     circleLobes:  state.shapes.circleLobes,
+    inputText:    state.shapes.inputText,
     currentShape: state.shapes.currentShape,
     startingSize: state.shapes.startingSize,
     x_offset: state.transform.xformOffsetX,
     y_offset: state.transform.xformOffsetY,
-=======
-    shapes: state.shapes,
-    polygonSides: state.shapePolygonSides,
-    starPoints:   state.shapeStarPoints,
-    starRatio:    state.shapeStarRatio,
-    circleLobes:  state.shapeCircleLobes,
-    inputText:    state.shapeInputText,
-    currentShape: state.currentShape,
-    startingSize: state.startingSize,
-    x_offset: state.shapeOffsetX,
-    y_offset: state.shapeOffsetY,
->>>>>>> b026ad95
   }
 }
 
@@ -350,10 +323,11 @@
           let points = [];
           const under_y = -0.25;
           points.push(Vertex(0.0, under_y))
-          console.log("text: " + state.shapeInputText);
+          console.log("text: " + state.shapes.inputText);
           let x = 0.0;
-          for (let chi = 0; chi < state.shapeInputText.length; chi++) {
-            var letter = Font2(state.shapeInputText[chi]);
+          for (let chi = 0; chi < state.shapes.inputText.length; chi++) {
+            console.log(state.shapes.inputText);
+            var letter = Font2(state.shapes.inputText[chi]);
             if (0 < letter.vertices.length) {
               points.push(Vertex(x + letter.vertices[0].x, under_y))
             }
@@ -363,7 +337,7 @@
             if (0 < letter.vertices.length) {
               points.push(Vertex(x + letter.vertices[letter.vertices.length-1].x, under_y))
             }
-            if (chi !== state.shapeInputText.length-1) {
+            if (chi !== state.shapes.inputText.length-1) {
               points.push(Vertex(x + letter.max_x, under_y))
             }
             x += letter.max_x;
