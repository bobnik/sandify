--- conflicted
+++ resolved
@@ -40,11 +40,8 @@
     connectionMethod: 'line',
     backtrackPct: 0,
     drawPortionPct: 100,
-<<<<<<< HEAD
     effect: false,
-=======
     rotateCompleteLoop: false,
->>>>>>> f22f95c5
     rotateStartingPct: 0,
     growEnabled: true,
     growValue: 100,
@@ -65,8 +62,7 @@
     trackGrow: 50.0,
     usesMachine: false,
     dragging: false,
-    visible: true,
-    rotateCompleteLoop: false
+    visible: true
   }
 
   it('should handle initial state', () => {
